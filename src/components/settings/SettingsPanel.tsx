import React, { useState, useEffect, useCallback, useRef } from 'react';
import SDK from 'azure-devops-extension-sdk';
import { Button } from 'azure-devops-ui/Button';
import { Card } from 'azure-devops-ui/Card';
import { FormItem } from 'azure-devops-ui/FormItem';
import { HeaderTitle, TitleSize } from 'azure-devops-ui/Header';
import { Spinner, SpinnerSize } from 'azure-devops-ui/Spinner';
import { TextField, TextFieldWidth } from 'azure-devops-ui/TextField';
import { Toggle } from 'azure-devops-ui/Toggle';
import { Status, StatusSize, Statuses, IStatusProps } from 'azure-devops-ui/Status';
import settingsService, {
  DecomposerSettings,
  DEFAULT_SETTINGS,
} from '../../services/settingsService';
import './SettingsPanel.scss';
import { Tab, TabBar } from 'azure-devops-ui/Tabs';
import { logger } from '../../core/common/logger';
import { BaseSettingsPage } from './BaseSettingsPage';

const settingsPanelLogger = logger.createChild('SettingsPanel');

export function SettingsPanel() {
  const [settings, setSettings] = useState<DecomposerSettings>(() => ({
    ...DEFAULT_SETTINGS,
  }));
  const [isLoading, setIsLoading] = useState(true);
  const [isSaving, setIsSaving] = useState(false);
  const [error, setError] = useState<string | null>(null);
  const [isAdmin, setIsAdmin] = useState<boolean>(false);
  const [saveStatus, setSaveStatus] = useState<{
    message: string | null;
    type: IStatusProps | null;
  }>({ message: null, type: null });
  const statusTimerRef = useRef<ReturnType<typeof setTimeout> | null>(null);
  const [commentTabId, setCommentTabId] = useState<'edit' | 'preview'>('edit');

  const handlePermissionCheck = useCallback((hasAdminPermissions: boolean) => {
    setIsAdmin(hasAdminPermissions);
    settingsPanelLogger.info(`User is admin: ${hasAdminPermissions}`);
  }, []);

  useEffect(() => {
    const initializeComponent = async () => {
      try {
        setIsLoading(true);
        await SDK.ready();

        // Load settings
        const currentSettings = await settingsService.getSettings();
        setSettings(currentSettings);
        setError(null);
      } catch (err) {
        settingsPanelLogger.error('Failed to initialize settings:', err);
        setError('Failed to load settings. Please try again.');
      } finally {
        setIsLoading(false);
      }
    };

    SDK.init({ loaded: false });
    initializeComponent()
      .then(() => {
        SDK.notifyLoadSucceeded();
      })
      .catch((err) => {
        SDK.notifyLoadFailed('SettingsPanel load failed');
        settingsPanelLogger.error('SettingsPanel load failed', err);
      });

    return () => {
      if (statusTimerRef.current) {
        clearTimeout(statusTimerRef.current);
      }
    };
  }, []);
  const handleToggleChange = useCallback(
    (
      _event: React.MouseEvent<HTMLElement> | React.KeyboardEvent<HTMLElement>,
      checked: boolean,
    ) => {
      if (!isAdmin) return; // Prevent changes if not admin
      setSettings((prev) => ({ ...prev, addCommentsToWorkItems: checked }));
      setError(null);
      if (statusTimerRef.current) clearTimeout(statusTimerRef.current);
      setSaveStatus({ message: null, type: null });
    },
    [isAdmin],
  );
  const handleCommentTextChange = useCallback(
    (_event: React.ChangeEvent<HTMLInputElement | HTMLTextAreaElement>, newValue: string) => {
      if (!isAdmin) return; // Prevent changes if not admin
      setSettings((prev) => ({ ...prev, commentText: newValue }));
      setError(null);
      if (statusTimerRef.current) clearTimeout(statusTimerRef.current);
      setSaveStatus({ message: null, type: null });
    },
    [isAdmin],
  );

  const handleDeleteConfirmationEnabledChange = useCallback(
    (
      _event: React.MouseEvent<HTMLElement> | React.KeyboardEvent<HTMLElement>,
      checked: boolean,
    ) => {
      setSettings((prev) => ({
        ...prev,
        deleteConfirmation: { ...prev.deleteConfirmation, enabled: checked },
      }));
      setError(null);
      if (statusTimerRef.current) clearTimeout(statusTimerRef.current);
      setSaveStatus({ message: null, type: null });
    },
    [],
  );

  const handleDeleteConfirmationOnlyWithChildrenChange = useCallback(
    (
      _event: React.MouseEvent<HTMLElement> | React.KeyboardEvent<HTMLElement>,
      checked: boolean,
    ) => {
      setSettings((prev) => ({
        ...prev,
        deleteConfirmation: { ...prev.deleteConfirmation, onlyForItemsWithChildren: checked },
      }));
      setError(null);
      if (statusTimerRef.current) clearTimeout(statusTimerRef.current);
      setSaveStatus({ message: null, type: null });
    },
    [],
  );

  const handleDeleteConfirmationVisualCuesChange = useCallback(
    (
      _event: React.MouseEvent<HTMLElement> | React.KeyboardEvent<HTMLElement>,
      checked: boolean,
    ) => {
      setSettings((prev) => ({
        ...prev,
        deleteConfirmation: { ...prev.deleteConfirmation, showVisualCues: checked },
      }));
      setError(null);
      if (statusTimerRef.current) clearTimeout(statusTimerRef.current);
      setSaveStatus({ message: null, type: null });
    },
    [],
  );

  const handleSave = useCallback(async () => {
    if (!isAdmin) return; // Prevent save if not admin

    setIsSaving(true);
    setError(null);
    if (statusTimerRef.current) {
      clearTimeout(statusTimerRef.current);
    }
    setSaveStatus({ message: null, type: null });

    try {
      await settingsService.saveSettings(settings);
      setSaveStatus({ type: Statuses.Success, message: 'Settings saved successfully!' });
      statusTimerRef.current = setTimeout(() => {
        setSaveStatus({ type: null, message: null });
      }, 3000);
    } catch (err) {
      settingsPanelLogger.error('Failed to save settings:', err);
      setSaveStatus({ message: 'Save failed.', type: Statuses.Failed });
    } finally {
      setIsSaving(false);
    }
  }, [settings, isAdmin]);
  const initialSettingsLoaded =
    settings && Object.prototype.hasOwnProperty.call(settings, 'addCommentsToWorkItems');

  // Create header actions for the save button and status
  const headerActions = (
    <div className="flex-row flex-center">
      {saveStatus.type && saveStatus.message && (
        <div className="flex-row flex-wrap margin-right-8 padding-6">
          <Status
            {...saveStatus.type}
            text={saveStatus.message}
            size={StatusSize.l}
            className="success-status"
          />
        </div>
      )}
      <div className="flex-row flex-center">
        {isSaving && (
          <div className="margin-left-8">
            <Spinner size={SpinnerSize.small} className="margin-right-8" />
          </div>
        )}
        <Button
          primary
          text="Save Settings"
          onClick={handleSave}
          disabled={isSaving || isLoading || !isAdmin}
          iconProps={{ iconName: 'Save' }}
          tooltipProps={
            !isAdmin ? { text: 'Only project administrators can save settings' } : undefined
          }
        />
      </div>
    </div>
  );
  return (
    <BaseSettingsPage
      title="Work Item Decomposer"
      isLoading={isLoading && !initialSettingsLoaded}
      loadingLabel="Loading settings..."
      error={error}
      className="settings-container"
      headerActions={headerActions}
      checkPermissions
      onPermissionCheck={handlePermissionCheck}
      showPermissionMessage
    >
      {isLoading && !initialSettingsLoaded && (
        <Spinner label="Loading settings..." size={SpinnerSize.large} />
      )}
      {!isLoading && !error && settings && (
<<<<<<< HEAD
        <Card
          className="settings-card margin-bottom-16"
          contentProps={{ className: 'flex-column' }}
        >
          <div>
            <FormItem className="margin-bottom-8">
              <div className="flex-row flex-center justify-space-between">
                <HeaderTitle titleSize={TitleSize.Large}>
                  Add comments to created Work Items
                </HeaderTitle>
                <Toggle
                  checked={settings.addCommentsToWorkItems}
                  onChange={handleToggleChange}
                  onText="On"
                  offText="Off"
                  disabled={!isAdmin}
                />
              </div>
            </FormItem>
            <p className="secondary-text">
              When enabled, a comment will be added to each created child work item with the text
              specified below. This is useful for tracking purposes.
            </p>
            <p className="secondary-text">
              <strong>Note:</strong> The comment text supports HTML formatting.
            </p>
            <FormItem>
              <TabBar
                className="transparent"
                selectedTabId={commentTabId}
                onSelectedTabChanged={(id) => setCommentTabId(id as 'edit' | 'preview')}
              >
                <Tab id="edit" name="Edit" />
                <Tab id="preview" name="Preview" />
              </TabBar>
              <div className="margin-top-4 margin-bottom-4">
                {commentTabId === 'edit' ? (
                  <TextField
                    value={settings.commentText}
                    onChange={handleCommentTextChange}
                    multiline
                    rows={9}
                    placeholder="Enter comment text to be automatically added to new child work items."
                    width={TextFieldWidth.auto}
                    resizable
                    disabled={!settings.addCommentsToWorkItems || !isAdmin}
                    inputClassName={
                      settings.addCommentsToWorkItems && isAdmin
                        ? 'settings-resizable-textfield'
                        : ''
                    }
                    aria-label="Comment text for new work items"
=======
        <>
          {/* Comments Settings */}
          <Card
            className="settings-card margin-bottom-16"
            contentProps={{ className: 'flex-column' }}
          >
            <div>
              <FormItem className="margin-bottom-8">
                <div className="flex-row flex-center justify-space-between">
                  <HeaderTitle titleSize={TitleSize.Large}>
                    Add comments to created Work Items
                  </HeaderTitle>
                  <Toggle
                    checked={settings.addCommentsToWorkItems}
                    onChange={handleToggleChange}
                    onText="On"
                    offText="Off"
>>>>>>> 819423d1
                  />
                </div>
              </FormItem>
              <p className="secondary-text">
                When enabled, a comment will be added to each created child work item with the text
                specified below. This is useful for tracking purposes.
              </p>
              <p className="secondary-text">
                <strong>Note:</strong> The comment text supports HTML formatting.
              </p>
              <FormItem>
                <TabBar
                  className="transparent"
                  selectedTabId={commentTabId}
                  onSelectedTabChanged={(id) => setCommentTabId(id as 'edit' | 'preview')}
                >
                  <Tab id="edit" name="Edit" />
                  <Tab id="preview" name="Preview" />
                </TabBar>
                <div className="margin-top-4 margin-bottom-4">
                  {commentTabId === 'edit' ? (
                    <TextField
                      value={settings.commentText}
                      onChange={handleCommentTextChange}
                      multiline
                      rows={9}
                      placeholder="Enter comment text to be automatically added to new child work items."
                      width={TextFieldWidth.auto}
                      resizable
                      disabled={!settings.addCommentsToWorkItems}
                      inputClassName={
                        settings.addCommentsToWorkItems ? 'settings-resizable-textfield' : ''
                      }
                      aria-label="Comment text for new work items"
                    />
                  ) : (
                    <div className="settings-html-preview">
                      <div
                        className="settings-html-preview-content"
                        dangerouslySetInnerHTML={{
                          __html:
                            settings.commentText?.trim() ||
                            '<span class="secondary-text"><em>Nothing to preview</em></span>',
                        }}
                      />
                    </div>
                  )}
                </div>
              </FormItem>
            </div>
          </Card>

          {/* Delete Confirmation Settings */}
          <Card
            className="settings-card margin-bottom-16"
            contentProps={{ className: 'flex-column' }}
          >
            <div>
              <FormItem className="margin-bottom-8">
                <div className="flex-row flex-center justify-space-between">
                  <HeaderTitle titleSize={TitleSize.Large}>Delete Confirmation</HeaderTitle>
                  <Toggle
                    checked={settings.deleteConfirmation.enabled}
                    onChange={handleDeleteConfirmationEnabledChange}
                    onText="On"
                    offText="Off"
                  />
                </div>
              </FormItem>
              <p className="secondary-text">
                When enabled, deletion operations will show confirmation dialogs before removing
                work items. You can also enable visual cues to highlight items that will be deleted.
              </p>

              {settings.deleteConfirmation.enabled && (
                <div className="margin-top-16">
                  <FormItem className="margin-bottom-12">
                    <div className="flex-row flex-center justify-space-between">
                      <div>
                        <label className="settings-label">
                          Ask confirmation only for items with children
                        </label>
                        <p className="secondary-text margin-top-4">
                          When enabled, only items that have child items will show confirmation
                          dialogs. Items without children can be deleted directly.
                        </p>
                      </div>
                      <Toggle
                        checked={settings.deleteConfirmation.onlyForItemsWithChildren}
                        onChange={handleDeleteConfirmationOnlyWithChildrenChange}
                        onText="On"
                        offText="Off"
                      />
                    </div>
                  </FormItem>

                  <FormItem className="margin-bottom-12">
                    <div className="flex-row flex-center justify-space-between">
                      <div>
                        <label className="settings-label">
                          Show visual cues for delete operations
                        </label>
                        <p className="secondary-text margin-top-4">
                          When enabled, work items marked for deletion (along with all their child
                          items) will be highlighted with a red background to clearly show what will
                          be removed.
                        </p>
                      </div>
                      <Toggle
                        checked={settings.deleteConfirmation.showVisualCues}
                        onChange={handleDeleteConfirmationVisualCuesChange}
                        onText="On"
                        offText="Off"
                      />
                    </div>
                  </FormItem>
                </div>
              )}
            </div>
          </Card>
        </>
      )}
    </BaseSettingsPage>
  );
}<|MERGE_RESOLUTION|>--- conflicted
+++ resolved
@@ -219,60 +219,6 @@
         <Spinner label="Loading settings..." size={SpinnerSize.large} />
       )}
       {!isLoading && !error && settings && (
-<<<<<<< HEAD
-        <Card
-          className="settings-card margin-bottom-16"
-          contentProps={{ className: 'flex-column' }}
-        >
-          <div>
-            <FormItem className="margin-bottom-8">
-              <div className="flex-row flex-center justify-space-between">
-                <HeaderTitle titleSize={TitleSize.Large}>
-                  Add comments to created Work Items
-                </HeaderTitle>
-                <Toggle
-                  checked={settings.addCommentsToWorkItems}
-                  onChange={handleToggleChange}
-                  onText="On"
-                  offText="Off"
-                  disabled={!isAdmin}
-                />
-              </div>
-            </FormItem>
-            <p className="secondary-text">
-              When enabled, a comment will be added to each created child work item with the text
-              specified below. This is useful for tracking purposes.
-            </p>
-            <p className="secondary-text">
-              <strong>Note:</strong> The comment text supports HTML formatting.
-            </p>
-            <FormItem>
-              <TabBar
-                className="transparent"
-                selectedTabId={commentTabId}
-                onSelectedTabChanged={(id) => setCommentTabId(id as 'edit' | 'preview')}
-              >
-                <Tab id="edit" name="Edit" />
-                <Tab id="preview" name="Preview" />
-              </TabBar>
-              <div className="margin-top-4 margin-bottom-4">
-                {commentTabId === 'edit' ? (
-                  <TextField
-                    value={settings.commentText}
-                    onChange={handleCommentTextChange}
-                    multiline
-                    rows={9}
-                    placeholder="Enter comment text to be automatically added to new child work items."
-                    width={TextFieldWidth.auto}
-                    resizable
-                    disabled={!settings.addCommentsToWorkItems || !isAdmin}
-                    inputClassName={
-                      settings.addCommentsToWorkItems && isAdmin
-                        ? 'settings-resizable-textfield'
-                        : ''
-                    }
-                    aria-label="Comment text for new work items"
-=======
         <>
           {/* Comments Settings */}
           <Card
@@ -290,7 +236,7 @@
                     onChange={handleToggleChange}
                     onText="On"
                     offText="Off"
->>>>>>> 819423d1
+                    disabled={!isAdmin}
                   />
                 </div>
               </FormItem>
@@ -320,9 +266,11 @@
                       placeholder="Enter comment text to be automatically added to new child work items."
                       width={TextFieldWidth.auto}
                       resizable
-                      disabled={!settings.addCommentsToWorkItems}
+                      disabled={!settings.addCommentsToWorkItems || !isAdmin}
                       inputClassName={
-                        settings.addCommentsToWorkItems ? 'settings-resizable-textfield' : ''
+                        settings.addCommentsToWorkItems && isAdmin
+                          ? 'settings-resizable-textfield'
+                          : ''
                       }
                       aria-label="Comment text for new work items"
                     />
